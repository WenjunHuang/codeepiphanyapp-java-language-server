{
    "name": "vscode-javac",
    "displayName": "Java Language Support",
    "description": "Java support using the Java Compiler API",
    "icon": "icon.png",
<<<<<<< HEAD
    "version": "0.1.2",
=======
    "version": "0.2.0",
>>>>>>> 5595a65b
    "publisher": "georgewfraser",
    "repository": {
        "type": "git",
        "url": "https://github.com/georgewfraser/vscode-javac"
    },
    "license": "MIT",
    "engines": {
        "vscode": "^1.24.0"
    },
    "categories": [
        "Programming Languages",
        "Linters"
    ],
    "keywords": [
        "java"
    ],
    "activationEvents": [
        "onLanguage:java"
    ],
    "main": "./out/lib/extension",
    "files": [
        "./out/fat-jar.jar"
    ],
    "contributes": {
        "languages": [
            {
                "id": "java",
                "extensions": [
                    ".java"
                ],
                "aliases": [
                    "Java"
                ]
            }
        ],
        "grammars": [
            {
                "language": "java",
                "scopeName": "source.java",
                "path": "./lib/java.tmLanguage.json"
            }
        ],
        "snippets": [
            {
                "language": "java",
                "path": "./snippets/java.json"
            }
        ],
        "jsonValidation": [
            {
                "fileMatch": "javaconfig.json",
                "url": "./lib/javaconfig.schema.json"
            }
        ],
        "configuration": {
            "title": "Java configuration",
            "properties": {
                "java.classPath": {
                    "type": "array",
                    "items": {
                        "type": "string"
                    },
                    "description": "Relative paths from workspace root to .jar files, .zip files, or folders that should be included in the Java class path"
                },
                "java.externalDependencies": {
                    "type": "array",
                    "items": {
                        "type": "string",
                        "pattern": "^[^:]+:[^:]+:[^:]+(:[^:]+:[^:]+)?$"
                    },
                    "description": "External dependencies of the form groupId:artifactId:version or groupId:artifactId:packaging:version:scope"
                },
                "java.trace.server": {
                    "scope": "window",
                    "type": "string",
                    "enum": [
                        "off",
                        "messages",
                        "verbose"
                    ],
                    "default": "off",
                    "description": "Traces the communication between VSCode and the language server."
                }
            }
        },
        "configurationDefaults": {
            "[java]": {
                "editor.formatOnSave": true
            }
        }
    },
    "scripts": {
        "vscode:prepublish": "npm run compile",
        "compile": "tsc -p ./",
        "watch": "tsc -watch -p ./",
        "postinstall": "node ./node_modules/vscode/bin/install",
        "test": "npm run compile && node ./node_modules/vscode/bin/test"
    },
    "dependencies": {
        "vscode-languageclient": "^4.2.1"
    },
    "devDependencies": {
        "typescript": "^2.9.2",
        "vscode": "^1.1.18",
        "@types/node": "^10.3.3",
        "@types/mocha": "^2.2.42"
    }
}<|MERGE_RESOLUTION|>--- conflicted
+++ resolved
@@ -3,11 +3,7 @@
     "displayName": "Java Language Support",
     "description": "Java support using the Java Compiler API",
     "icon": "icon.png",
-<<<<<<< HEAD
-    "version": "0.1.2",
-=======
     "version": "0.2.0",
->>>>>>> 5595a65b
     "publisher": "georgewfraser",
     "repository": {
         "type": "git",
